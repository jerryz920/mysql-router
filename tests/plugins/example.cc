--- conflicted
+++ resolved
@@ -38,19 +38,11 @@
   return 0;
 }
 
-<<<<<<< HEAD
-static void *start(const ConfigSection*) {
-=======
-static void start(AppInfo*) {
->>>>>>> 0c9bcf68
+static void start(const ConfigSection*) {
   for (int x = 0 ; x < 10 ; ++x) {
     log_info("<count: %d>", x);
     sleep(1);
   }
-<<<<<<< HEAD
-  return nullptr;
-=======
->>>>>>> 0c9bcf68
 }
 
 Plugin example = {
