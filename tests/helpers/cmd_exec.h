/*
  Copyright (c) 2015, 2016, Oracle and/or its affiliates. All rights reserved.

  This program is free software; you can redistribute it and/or modify
  it under the terms of the GNU General Public License as published by
  the Free Software Foundation; version 2 of the License.

  This program is distributed in the hope that it will be useful,
  but WITHOUT ANY WARRANTY; without even the implied warranty of
  MERCHANTABILITY or FITNESS FOR A PARTICULAR PURPOSE.  See the
  GNU General Public License for more details.

  You should have received a copy of the GNU General Public License
  along with this program; if not, write to the Free Software
  Foundation, Inc., 51 Franklin St, Fifth Floor, Boston, MA  02110-1301  USA
*/

#ifndef MYSQLROUTER_TESTS_APP_EXEC_INCLUDED
#define MYSQLROUTER_TESTS_APP_EXEC_INCLUDED

#include <utility>
#include <string>

/** @struct CmdExecResult
 *
 * Struct CmdExecResult contains the result of the execution of a
 * command. The output of the command is stored in the output member,
 * exit code in exit_code and if the command was signaled, the signal
 * will be available through the signal member.
 *
 * The output could possibly include the STDERR.
 */
struct CmdExecResult {
  /** @brief Output of the command */
  std::string output;
  /** @brief Exit code of the command execution */
  int exit_code;
  /** @brief Signal number when the command was signaled */
  int signal;
};

/** @brief Executes the given command
 *
 * Executes the given command and returns the result. If include_stderr
 * is true, messages going to STDERR are included in the output.
 *
 * When working_dir is provided, we change first to the given directory
 * and executed the command from there. We return to previous folder
 * when done.
 *
 * @param cmd Command to executed
 * @param include_stderr Include STDERR messages in output
 * @param working_dir Working directory
 * @return Returns CmdExecResult
 */
CmdExecResult cmd_exec(const std::string &cmd, bool include_stderr = false,
<<<<<<< HEAD
                       std::string working_dir = "");
=======
                       std::string working_dir = "", const std::string& env = "");
>>>>>>> db41f650


#endif // MYSQLROUTER_TESTS_APP_EXEC_INCLUDED<|MERGE_RESOLUTION|>--- conflicted
+++ resolved
@@ -54,11 +54,7 @@
  * @return Returns CmdExecResult
  */
 CmdExecResult cmd_exec(const std::string &cmd, bool include_stderr = false,
-<<<<<<< HEAD
-                       std::string working_dir = "");
-=======
-                       std::string working_dir = "", const std::string& env = "");
->>>>>>> db41f650
-
+                       std::string working_dir = "",
+                       const std::string& env = "");
 
 #endif // MYSQLROUTER_TESTS_APP_EXEC_INCLUDED