# Copyright (c) 2015, 2016, Oracle and/or its affiliates. All rights reserved.
#
# This program is free software; you can redistribute it and/or modify
# it under the terms of the GNU General Public License as published by
# the Free Software Foundation; version 2 of the License.
#
# This program is distributed in the hope that it will be useful,
# but WITHOUT ANY WARRANTY; without even the implied warranty of
# MERCHANTABILITY or FITNESS FOR A PARTICULAR PURPOSE.  See the
# GNU General Public License for more details.
#
# You should have received a copy of the GNU General Public License
# along with this program; if not, write to the Free Software
# Foundation, Inc., 51 Franklin St, Fifth Floor, Boston, MA  02110-1301  USA

set(ROUTING_SOURCE_FILES
  ${CMAKE_CURRENT_SOURCE_DIR}/src/mysql_routing.cc
  ${CMAKE_CURRENT_SOURCE_DIR}/src/utils.cc
  ${CMAKE_CURRENT_SOURCE_DIR}/src/destination.cc
  ${CMAKE_CURRENT_SOURCE_DIR}/src/dest_fabric_cache.cc
  ${CMAKE_CURRENT_SOURCE_DIR}/src/dest_metadata_cache.cc
  ${CMAKE_CURRENT_SOURCE_DIR}/src/dest_first_available.cc
  ${CMAKE_CURRENT_SOURCE_DIR}/src/routing.cc
)

set(ROUTING_PLUGIN_SOURCE_FILES
  ${CMAKE_CURRENT_SOURCE_DIR}/src/routing_plugin.cc
  ${CMAKE_CURRENT_SOURCE_DIR}/src/plugin_config.cc
)

set(include_dirs
  ${CMAKE_SOURCE_DIR}/mysql_harness/plugins/logger/include
  ${CMAKE_SOURCE_DIR}/src/router/include
  ${CMAKE_SOURCE_DIR}/src/routing/include
  ${CMAKE_SOURCE_DIR}/src/fabric_cache/include
<<<<<<< HEAD
  ${CMAKE_SOURCE_DIR}/src/metadata_cache/include
=======
>>>>>>> db41f650
  ${CMAKE_SOURCE_DIR}/src/mysql_protocol/include
)

# The Plugin
add_harness_plugin(routing
        SOURCES ${ROUTING_PLUGIN_SOURCE_FILES} ${ROUTING_SOURCE_FILES}
<<<<<<< HEAD
        REQUIRES logger mysql_protocol)
=======
        REQUIRES logger mysql_protocol fabric_cache)
>>>>>>> db41f650
target_include_directories(routing PRIVATE ${include_dirs})

if(${CMAKE_SYSTEM_NAME} STREQUAL "SunOS")
  target_link_libraries(routing PRIVATE -lnsl PRIVATE -lsocket)
endif()

file(GLOB routing_headers include/mysqlrouter/*.h)
install(FILES ${routing_headers}
  DESTINATION "include/mysql/${HARNESS_NAME}")

if(ENABLE_TESTS)
  add_subdirectory(tests/)
endif()<|MERGE_RESOLUTION|>--- conflicted
+++ resolved
@@ -33,21 +33,14 @@
   ${CMAKE_SOURCE_DIR}/src/router/include
   ${CMAKE_SOURCE_DIR}/src/routing/include
   ${CMAKE_SOURCE_DIR}/src/fabric_cache/include
-<<<<<<< HEAD
   ${CMAKE_SOURCE_DIR}/src/metadata_cache/include
-=======
->>>>>>> db41f650
   ${CMAKE_SOURCE_DIR}/src/mysql_protocol/include
 )
 
 # The Plugin
 add_harness_plugin(routing
         SOURCES ${ROUTING_PLUGIN_SOURCE_FILES} ${ROUTING_SOURCE_FILES}
-<<<<<<< HEAD
         REQUIRES logger mysql_protocol)
-=======
-        REQUIRES logger mysql_protocol fabric_cache)
->>>>>>> db41f650
 target_include_directories(routing PRIVATE ${include_dirs})
 
 if(${CMAKE_SYSTEM_NAME} STREQUAL "SunOS")
