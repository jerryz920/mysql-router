--- conflicted
+++ resolved
@@ -24,13 +24,10 @@
 #include <map>
 #include <string>
 
-<<<<<<< HEAD
-=======
 #ifdef _WIN32
 typedef long ssize_t;
 #endif
 
->>>>>>> db41f650
 namespace routing {
 
 /** @brief Timeout for idling clients (in seconds)
@@ -38,16 +35,16 @@
  * Constant defining how long (in seconds) a client can keep the connection idling. This is similar to the
  * wait_timeout variable in the MySQL Server.
  */
-const int kDefaultWaitTimeout = 0; // 0 = no timeout used
+extern const int kDefaultWaitTimeout;
 
 /** @brief Max number of active routes for this routing instance */
-const int kDefaultMaxConnections = 512;
+extern const int kDefaultMaxConnections;
 
 /** @brief Timeout connecting to destination (in seconds)
  *
  * Constant defining how long we wait to establish connection with the server before we give up.
  */
-const int kDefaultDestinationConnectionTimeout = 1;
+extern const int kDefaultDestinationConnectionTimeout;
 
 /** @brief Maximum connect or handshake errors per host
  *
@@ -56,7 +53,7 @@
  * the handshake, sends an incorrect packet, or garbage.
  *
  */
-const unsigned long long kDefaultMaxConnectErrors = 100;  // Similar to MySQL Server
+extern const unsigned long long kDefaultMaxConnectErrors;
 
 /** @brief Maximum connect or handshake errors per host
  *
@@ -70,7 +67,6 @@
 /** @brief Default bind address
  *
  */
-<<<<<<< HEAD
 extern const std::string kDefaultBindAddress;
 
 /** @brief Default net buffer length
@@ -81,45 +77,23 @@
  */
 extern const unsigned int kDefaultNetBufferLength;
 
-=======
-const std::string kDefaultBindAddress = "127.0.0.1";
-
-/** @brief Default net buffer length
- *
- * Default network buffer length which can be set in the MySQL Server.
- *
- * This should match the default of the latest MySQL Server.
- */
-const unsigned int kDefaultNetBufferLength = 16384;  // Default defined in latest MySQL Server
-
->>>>>>> db41f650
 /** @brief Timeout waiting for handshake response from client
  *
  * The number of seconds that MySQL Router waits for a handshake response.
  * The default value is 9 seconds (default MySQL Server minus 1).
  *
  */
-<<<<<<< HEAD
 extern const unsigned int kDefaultClientConnectTimeout;
-=======
-const unsigned int kDefaultClientConnectTimeout = 9; // Default connect_timeout MySQL Server minus 1
->>>>>>> db41f650
 
 /** @brief Modes supported by Routing plugin */
 enum class AccessMode {
+  kUndefined = 0,
   kReadWrite = 1,
   kReadOnly = 2,
 };
 
-/** @brief Literal name for each Access Mode */
-<<<<<<< HEAD
-extern const std::map<std::string, AccessMode> kAccessModeNames;
-=======
-const std::map<string, AccessMode> kAccessModeNames = {
-    {"read-write", AccessMode::kReadWrite},
-    {"read-only",  AccessMode::kReadOnly},
-};
->>>>>>> db41f650
+void get_access_mode_names(std::string*);
+AccessMode get_access_mode(const std::string&);
 
 /** @brief Returns literal name of given access mode
  *
