/*
  Copyright (c) 2015, 2016, Oracle and/or its affiliates. All rights reserved.

  This program is free software; you can redistribute it and/or modify
  it under the terms of the GNU General Public License as published by
  the Free Software Foundation; version 2 of the License.

  This program is distributed in the hope that it will be useful,
  but WITHOUT ANY WARRANTY; without even the implied warranty of
  MERCHANTABILITY or FITNESS FOR A PARTICULAR PURPOSE.  See the
  GNU General Public License for more details.

  You should have received a copy of the GNU General Public License
  along with this program; if not, write to the Free Software
  Foundation, Inc., 51 Franklin St, Fifth Floor, Boston, MA  02110-1301  USA
*/

#ifndef ROUTING_MYSQLROUTING_INCLUDED
#define ROUTING_MYSQLROUTING_INCLUDED

/** @file
 * @brief Defining the class MySQLRouting
 *
 * This file defines the main class `MySQLRouting` which is used to configure,
 * start and manage a connection routing from clients and MySQL servers.
 *
 */

#include "config.h"
#include "destination.h"
#include "filesystem.h"
#include "mysqlrouter/datatypes.h"
<<<<<<< HEAD
#include "plugin_config.h"
#include "utils.h"

#include <arpa/inet.h>
=======
#include "mysqlrouter/mysql_protocol.h"
#include "plugin_config.h"
#include "utils.h"
#include "mysqlrouter/routing.h"

>>>>>>> db41f650
#include <array>
#include <atomic>
#include <iostream>
#include <map>
#include <memory>
<<<<<<< HEAD
#include <netdb.h>
#include <netinet/in.h>
#include <netinet/tcp.h>
#include <sys/socket.h>
#include <thread>
#include <unistd.h>

=======

#ifndef _WIN32
#  include <arpa/inet.h>
#  include <netdb.h>
#  include <netinet/in.h>
#  include <netinet/tcp.h>
#  include <sys/socket.h>
#  include <unistd.h>
#else
#  define WIN32_LEAN_AND_MEAN
#  include <windows.h>
#  include <winsock2.h>
#  include <ws2tcpip.h>
#endif


#ifdef _WIN32
#  ifdef routing_DEFINE_STATIC
#    define ROUTING_API
#  else
#    ifdef routing_EXPORTS
#      define ROUTING_API __declspec(dllexport)
#    else
#      define ROUTING_API __declspec(dllimport)
#    endif
#  endif
#else
#  define ROUTING_API
#endif

using std::string;
using mysqlrouter::URI;
>>>>>>> db41f650

/** @class MySQLRoutering
 *  @brief Manage Connections from clients to MySQL servers
 *
 *  The class MySQLRouter is used to start a service listening on a particular
 *  TCP port for incoming MySQL Client connection and route these to a MySQL
 *  Server.
 *
 *  Connection routing will not analyze or parse any MySQL package nor will
 *  it do any authentication. It will not handle errors from the MySQL server
 *  and not automatically recover. The client communicate through MySQL Router
 *  just like it would directly connecting.
 *
 *  The MySQL Server is chosen from a given list of hosts or IP addresses
 *  (with or without TCP port) based on the the mode. For example, mode
 *  read-only will go through the list of servers in a round-robin way. The
 *  mode read-write will always go through the list from the beginning and
 *  failover to the next available.
 *
 *
 *  Example usage: bind to all IP addresses and use TCP Port 7001
 *
 *   MySQLRouting r(routing::AccessMode::kReadWrite, "0.0.0.0", 7001);
 *   r.destination_connect_timeout = 1;
 *   r.set_destinations_from_csv("10.0.10.5;10.0.11.6");
 *   r.start();
 *
 *  The above example will, when MySQL running on 10.0.10.5 is not available,
 *  use 10.0.11.6 to setup the connection routing.
 *
 */
class MySQLRouting {
public:
  /** @brief Default constructor
   *
   * @param port TCP port for listening for incoming connections
   * @param optional bind_address bind_address Bind to particular IP address
   * @param optional named_socket Bind to Unix socket/Windows named pipe
   * @param optional route Name of connection routing (can be empty string)
   * @param optional max_connections Maximum allowed active connections
   * @param optional destination_connect_timeout Timeout trying to connect destination server
   * @param optional max_connect_errors Maximum connect or handshake errors per host
   * @param optional connect_timeout Timeout waiting for handshake response
<<<<<<< HEAD
   */
  MySQLRouting(routing::AccessMode mode, uint16_t port, const std::string &bind_address = std::string{"0.0.0.0"},
               const mysql_harness::Path& named_socket = mysql_harness::Path(),
               const std::string &route_name = std::string{},
=======
   * @param optional socket_operations object handling the operations on network sockets
   */
  MySQLRouting(routing::AccessMode mode, uint16_t port,
               const string &bind_address = string{"0.0.0.0"},
               const string &route_name = string{},
>>>>>>> db41f650
               int max_connections = routing::kDefaultMaxConnections,
               int destination_connect_timeout = routing::kDefaultDestinationConnectionTimeout,
               unsigned long long max_connect_errors = routing::kDefaultMaxConnectErrors,
               unsigned int connect_timeout = routing::kDefaultClientConnectTimeout,
<<<<<<< HEAD
               unsigned int net_buffer_length = routing::kDefaultNetBufferLength);
=======
               unsigned int net_buffer_length = routing::kDefaultNetBufferLength,
               routing::SocketOperationsBase *socket_operations = routing::SocketOperations::instance());
>>>>>>> db41f650

  /** @brief Starts the service and accept incoming connections
   *
   * Starts the connection routing service and start accepting incoming
   * MySQL client connections. Each connection will be further handled
   * in a separate thread.
   *
   * Throws std::runtime_error on errors.
   *
   */
  void start();

  /** @brief Asks the service to stop
   *
   */
  void stop();

  /** @brief Returns whether the service is stopping
   *
   * @return a bool
   */
  bool stopping() {
    return stopping_.load();
  }

  /** @brief Sets the destinations from URI
   *
   * Sets destinations using the given string and the given mode. The string
   * should be a comma separated list of MySQL servers.
   *
   * The mode is one of MySQLRouting::Mode, for example MySQLRouting::Mode::kReadOnly.
   *
   * Example of destinations:
   *   "10.0.10.5,10.0.11.6:3307"
   *
   * @param csv destinations as comma-separated-values
   */
  void set_destinations_from_csv(const std::string &csv);

  void set_destinations_from_uri(const mysqlrouter::URI &uri);

  /** @brief Descriptive name of the connection routing */
  const std::string name;

  /** @brief Returns timeout when connecting to destination
   *
   * @return Timeout in seconds as int
   */
  int get_destination_connect_timeout() const noexcept {
    return destination_connect_timeout_;
  }

  /** @brief Sets timeout when connecting to destination
   *
   * Sets timeout connecting with destination servers. Timeout in seconds must be between 1 and
   * 65535.
   *
   * Throws std::invalid_argument when an invalid value was provided.
   *
   * @param seconds Timeout in seconds
   * @return New value as int
   */
  int set_destination_connect_timeout(int seconds);

  /** @brief Sets maximum active connections
   *
   * Sets maximum of active connections. Maximum must be between 1 and
   * 65535.
   *
   * Throws std::invalid_argument when an invalid value was provided.
   *
   * @param maximum Max number of connections allowed
   * @return New value as int
   */
  int set_max_connections(int maximum);

  /** @brief Checks and if needed, blocks a host from using this routing
   *
   * Blocks a host from using this routing adding its IP address to the
   * list of blocked hosts when the maximum client errors has been
   * reached. Each call of this function will increment the number of
   * times it was called with the client IP address.
   *
   * When a client host is actually blocked, true will be returned,
   * otherwise false.
   *
   * @param client_ip_array IP address as array[16] of uint8_t
   * @param client_ip_str IP address as string (for logging purposes)
   * @param server Server file descriptor to wish to send
   *               fake handshake reply (default is not to send anything)
   * @return bool
   */
  bool block_client_host(const std::array<uint8_t, 16> &client_ip_array,
<<<<<<< HEAD
                         const std::string &client_ip_str, int server = -1);
=======
                         const string &client_ip_str, int server = -1);
>>>>>>> db41f650

  /** @brief Returns a copy of the list of blocked client hosts
   *
   * Returns a copy of the list of the blocked client hosts.
   */
  const std::vector<std::array<uint8_t, 16>> get_blocked_client_hosts() {
    std::lock_guard<std::mutex> lock(mutex_auth_errors_);
    return std::vector<std::array<uint8_t, 16>>(blocked_client_hosts_);
  }

  /** @brief Returns maximum active connections
   *
   * @return Maximum as int
   */
  int get_max_connections() const noexcept {
    return max_connections_;
  }

  /** @brief Reads from sender and writes it back to receiver using select
   *
   * This function reads data from the sender socket and writes it back
   * to the receiver socket. It uses `select`.
   *
   * Checking the handshaking is done when the client first connects and
   * the server sends its handshake. The client replies and the server
   * should reply with an OK (or Error) packet. This packet should be
   * packet number 2. For secure connections, however, the client asks
   * to switch to SSL and we can't check further packages (we can't
   * decrypt). When SSL switch is detected, this function will set pktnr
   * to 2, so we assume the handshaking was OK.
   *
   * @param sender Descriptor of the sender
   * @param receiver Descriptor of the receiver
   * @param readfds Read descriptors used with FD_ISSET
   * @param buffer Buffer to use for storage
   * @param curr_pktnr Pointer to storage for sequence id of packet
   * @param handshake_done Whether handshake phase is finished or not
   * @param report_bytes_read Pointer to storage to report bytes read
   * @return 0 on success; -1 on error
   */
  static int copy_mysql_protocol_packets(int sender, int receiver, fd_set *readfds,
                                         mysql_protocol::Packet::vector_t &buffer, int *curr_pktnr,
                                         bool handshake_done, size_t *report_bytes_read,
                                         routing::SocketOperationsBase *socket_operations);

private:
  /** @brief Sets up the TCP service
   *
   * Sets up the TCP service binding to IP addresses and TCP port.
   *
   * Throws std::runtime_error on errors.
   *
   * @return
   */
  void setup_tcp_service();

  /** @brief Sets up the named socket service
   *
   * Sets up the named socket service creating a socket file on UNIX systems.
   *
   * Throws std::runtime_error on errors.
   */
  void setup_named_socket_service();

  /** @brief Worker function for thread
   *
   * Worker function handling incoming connection from a MySQL client using
   * the select-method.
   *
   * Errors are logged.
   *
   * @param client socket descriptor fo the client connection
   * @param client_addr IP address as sin6_addr struct
   * @param timeout timeout in seconds
   */
  void routing_select_thread(int client, const in6_addr client_addr) noexcept;
<<<<<<< HEAD

  void start_tcp_service();
  void start_named_socket_service();
=======
>>>>>>> db41f650

  /** @brief Mode to use when getting next destination */
  routing::AccessMode mode_;
  /** @brief Maximum active connections
   *
   * Maximum number of incoming connections that will be accepted
   * by this MySQLRouter instances. There is no maximum for outgoing
   * connections since it is one-to-one with incoming.
   */
  int max_connections_;
  /** @brief Timeout connecting to destination
   *
   * This timeout is used when trying to connect with a destination
   * server. When the timeout is reached, another server will be
   * tried. It is good to leave this time out to 1 second or higher
   * if using an unstable network.
   */
  int destination_connect_timeout_;
  /** @brief Max connect errors blocking hosts when handshake not completed */
  unsigned long long max_connect_errors_;
  /** @brief Timeout waiting for handshake response from client */
  unsigned int client_connect_timeout_;
  /** @brief Size of buffer to store receiving packets */
  unsigned int net_buffer_length_;
  /** @brief IP address and TCP port for setting up TCP service */
<<<<<<< HEAD
  const mysqlrouter::TCPAddress bind_address_;
  /** @brief Path to named socket for setting up named socket service */
  const mysql_harness::Path bind_named_socket_;
  /** @brief Socket descriptor of the TCP service */
  int service_tcp_;
  /** @brief Socket descriptor of the named socket service */
  int service_named_socket_;
///** @brief Socket descriptor of the service */
//int sock_server_;
=======
  const TCPAddress bind_address_;
  /** @brief Socket descriptor of the service */
  int sock_server_;
>>>>>>> db41f650
  /** @brief Destination object to use when getting next connection */
  std::unique_ptr<RouteDestination> destination_;
  /** @brief Whether we were asked to stop */
  std::atomic<bool> stopping_;
  /** @brief Number of active routes */
  std::atomic<uint16_t> info_active_routes_;
  /** @brief Number of handled routes */
  std::atomic<uint64_t> info_handled_routes_;

  /** @brief Authentication error counters for IPv4 or IPv6 hosts */
  std::mutex mutex_auth_errors_;
  std::map<std::array<uint8_t, 16>, size_t> auth_error_counters_;
  std::vector<std::array<uint8_t, 16>> blocked_client_hosts_;

<<<<<<< HEAD
  /** @brief TCP service thread */
  std::thread thread_tcp_;
  /** @brief Named socket service thread */
  std::thread thread_named_socket_;
=======
  /** @brief object handling the operations on network sockets */
  routing::SocketOperationsBase* socket_operations_;
>>>>>>> db41f650
};

extern "C"
{
  extern mysql_harness::Plugin ROUTING_API harness_plugin_routing;
}

#endif // ROUTING_MYSQLROUTING_INCLUDED<|MERGE_RESOLUTION|>--- conflicted
+++ resolved
@@ -30,32 +30,16 @@
 #include "destination.h"
 #include "filesystem.h"
 #include "mysqlrouter/datatypes.h"
-<<<<<<< HEAD
-#include "plugin_config.h"
-#include "utils.h"
-
-#include <arpa/inet.h>
-=======
 #include "mysqlrouter/mysql_protocol.h"
 #include "plugin_config.h"
 #include "utils.h"
 #include "mysqlrouter/routing.h"
 
->>>>>>> db41f650
 #include <array>
 #include <atomic>
 #include <iostream>
 #include <map>
 #include <memory>
-<<<<<<< HEAD
-#include <netdb.h>
-#include <netinet/in.h>
-#include <netinet/tcp.h>
-#include <sys/socket.h>
-#include <thread>
-#include <unistd.h>
-
-=======
 
 #ifndef _WIN32
 #  include <arpa/inet.h>
@@ -88,7 +72,6 @@
 
 using std::string;
 using mysqlrouter::URI;
->>>>>>> db41f650
 
 /** @class MySQLRoutering
  *  @brief Manage Connections from clients to MySQL servers
@@ -132,28 +115,18 @@
    * @param optional destination_connect_timeout Timeout trying to connect destination server
    * @param optional max_connect_errors Maximum connect or handshake errors per host
    * @param optional connect_timeout Timeout waiting for handshake response
-<<<<<<< HEAD
-   */
-  MySQLRouting(routing::AccessMode mode, uint16_t port, const std::string &bind_address = std::string{"0.0.0.0"},
-               const mysql_harness::Path& named_socket = mysql_harness::Path(),
-               const std::string &route_name = std::string{},
-=======
    * @param optional socket_operations object handling the operations on network sockets
    */
   MySQLRouting(routing::AccessMode mode, uint16_t port,
                const string &bind_address = string{"0.0.0.0"},
+               const mysql_harness::Path& named_socket = mysql_harness::Path(),
                const string &route_name = string{},
->>>>>>> db41f650
                int max_connections = routing::kDefaultMaxConnections,
                int destination_connect_timeout = routing::kDefaultDestinationConnectionTimeout,
                unsigned long long max_connect_errors = routing::kDefaultMaxConnectErrors,
                unsigned int connect_timeout = routing::kDefaultClientConnectTimeout,
-<<<<<<< HEAD
-               unsigned int net_buffer_length = routing::kDefaultNetBufferLength);
-=======
                unsigned int net_buffer_length = routing::kDefaultNetBufferLength,
                routing::SocketOperationsBase *socket_operations = routing::SocketOperations::instance());
->>>>>>> db41f650
 
   /** @brief Starts the service and accept incoming connections
    *
@@ -247,11 +220,7 @@
    * @return bool
    */
   bool block_client_host(const std::array<uint8_t, 16> &client_ip_array,
-<<<<<<< HEAD
                          const std::string &client_ip_str, int server = -1);
-=======
-                         const string &client_ip_str, int server = -1);
->>>>>>> db41f650
 
   /** @brief Returns a copy of the list of blocked client hosts
    *
@@ -328,12 +297,9 @@
    * @param timeout timeout in seconds
    */
   void routing_select_thread(int client, const in6_addr client_addr) noexcept;
-<<<<<<< HEAD
 
   void start_tcp_service();
   void start_named_socket_service();
-=======
->>>>>>> db41f650
 
   /** @brief Mode to use when getting next destination */
   routing::AccessMode mode_;
@@ -359,7 +325,6 @@
   /** @brief Size of buffer to store receiving packets */
   unsigned int net_buffer_length_;
   /** @brief IP address and TCP port for setting up TCP service */
-<<<<<<< HEAD
   const mysqlrouter::TCPAddress bind_address_;
   /** @brief Path to named socket for setting up named socket service */
   const mysql_harness::Path bind_named_socket_;
@@ -369,11 +334,6 @@
   int service_named_socket_;
 ///** @brief Socket descriptor of the service */
 //int sock_server_;
-=======
-  const TCPAddress bind_address_;
-  /** @brief Socket descriptor of the service */
-  int sock_server_;
->>>>>>> db41f650
   /** @brief Destination object to use when getting next connection */
   std::unique_ptr<RouteDestination> destination_;
   /** @brief Whether we were asked to stop */
@@ -388,15 +348,12 @@
   std::map<std::array<uint8_t, 16>, size_t> auth_error_counters_;
   std::vector<std::array<uint8_t, 16>> blocked_client_hosts_;
 
-<<<<<<< HEAD
   /** @brief TCP service thread */
   std::thread thread_tcp_;
   /** @brief Named socket service thread */
   std::thread thread_named_socket_;
-=======
   /** @brief object handling the operations on network sockets */
   routing::SocketOperationsBase* socket_operations_;
->>>>>>> db41f650
 };
 
 extern "C"
