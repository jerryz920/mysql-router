/*
  Copyright (c) 2015, 2016, Oracle and/or its affiliates. All rights reserved.

  This program is free software; you can redistribute it and/or modify
  it under the terms of the GNU General Public License as published by
  the Free Software Foundation; version 2 of the License.

  This program is distributed in the hope that it will be useful,
  but WITHOUT ANY WARRANTY; without even the implied warranty of
  MERCHANTABILITY or FITNESS FOR A PARTICULAR PURPOSE.  See the
  GNU General Public License for more details.

  You should have received a copy of the GNU General Public License
  along with this program; if not, write to the Free Software
  Foundation, Inc., 51 Franklin St, Fifth Floor, Boston, MA  02110-1301  USA
*/

#ifndef PLUGIN_CONFIG_ROUTING_INCLUDED
#define PLUGIN_CONFIG_ROUTING_INCLUDED

<<<<<<< HEAD
#include "filesystem.h"
#include "mysqlrouter/datatypes.h"
#include "mysqlrouter/plugin_config.h"
#include "mysqlrouter/routing.h"
#include "mysqlrouter/uri.h"
#include "mysqlrouter/utils.h"
#include "plugin.h"
#include "utils.h"

#include <string>

class RoutingPluginConfig final : public mysqlrouter::BasePluginConfig {
public:
  RoutingPluginConfig(const mysql_harness::ConfigSection *section);
=======
#include "utils.h"
#include "mysqlrouter/uri.h"
#include "mysqlrouter/datatypes.h"
#include "mysqlrouter/routing.h"

#include "mysqlrouter/plugin_config.h"
#include "mysql/harness/plugin.h"
#include "utils.h"

#include <map>
#include <string>

using std::map;
using std::string;
using mysqlrouter::to_string;
using mysqlrouter::TCPAddress;
using mysqlrouter::URI;
using mysqlrouter::URIError;
using mysqlrouter::URIQuery;

class RoutingPluginConfig final : public mysqlrouter::BasePluginConfig {
public:
  /** @brief Constructor
   *
   * @param section from configuration file provided as ConfigSection
   */
  RoutingPluginConfig(const mysql_harness::ConfigSection *section)
      : BasePluginConfig(section),
        destinations(get_option_destinations(section, "destinations")),
        bind_port(get_option_tcp_port(section, "bind_port")),
        bind_address(get_option_tcp_address(section, "bind_address", false, bind_port)),
        connect_timeout(get_uint_option<uint16_t>(section, "connect_timeout", 1)),
        mode(get_option_mode(section, "mode")),
        max_connections(get_uint_option<uint16_t>(section, "max_connections", 1)),
        max_connect_errors(get_uint_option<uint32_t>(section, "max_connect_errors", 1, UINT32_MAX)),
        client_connect_timeout(get_uint_option<uint32_t>(section, "client_connect_timeout", 2, 31536000)),
        net_buffer_length(get_uint_option<uint32_t>(section, "net_buffer_length", 1024, 1048576)) { }
>>>>>>> db41f650

  std::string get_default(const std::string &option);

  bool is_required(const std::string &option);

  /** @brief `destinations` option read from configuration section */
  const std::string destinations;
  /** @brief `bind_port` option read from configuration section */
  const int bind_port;
  /** @brief `bind_address` option read from configuration section */
  const mysqlrouter::TCPAddress bind_address;
  /** @brief `socket` option read from configuration section is stored as named_socket */
  const mysql_harness::Path named_socket;
  /** @brief `connect_timeout` option read from configuration section */
  const int connect_timeout;
  /** @brief `mode` option read from configuration section */
  const routing::AccessMode mode;
  /** @brief `max_connections` option read from configuration section */
  const int max_connections;
  /** @brief `max_connect_errors` option read from configuration section */
  const unsigned long long max_connect_errors;
  /** @brief `client_connect_timeout` option read from configuration section */
  const unsigned int client_connect_timeout;
  /** @brief Size of buffer to receive packets */
  const unsigned int net_buffer_length;

protected:

private:
<<<<<<< HEAD
  routing::AccessMode get_option_mode(const mysql_harness::ConfigSection *section, const std::string &option);
  std::string get_option_destinations(const mysql_harness::ConfigSection *section, const std::string &option);
=======
  routing::AccessMode get_option_mode(const mysql_harness::ConfigSection *section, const string &option);
  string get_option_destinations(const mysql_harness::ConfigSection *section, const string &option);
>>>>>>> db41f650
};

#endif // PLUGIN_CONFIG_ROUTING_INCLUDED<|MERGE_RESOLUTION|>--- conflicted
+++ resolved
@@ -18,29 +18,15 @@
 #ifndef PLUGIN_CONFIG_ROUTING_INCLUDED
 #define PLUGIN_CONFIG_ROUTING_INCLUDED
 
-<<<<<<< HEAD
-#include "filesystem.h"
+#include "mysql/harness/filesystem.h"
+#include "mysql/harness/plugin.h"
+
 #include "mysqlrouter/datatypes.h"
 #include "mysqlrouter/plugin_config.h"
 #include "mysqlrouter/routing.h"
 #include "mysqlrouter/uri.h"
 #include "mysqlrouter/utils.h"
-#include "plugin.h"
-#include "utils.h"
 
-#include <string>
-
-class RoutingPluginConfig final : public mysqlrouter::BasePluginConfig {
-public:
-  RoutingPluginConfig(const mysql_harness::ConfigSection *section);
-=======
-#include "utils.h"
-#include "mysqlrouter/uri.h"
-#include "mysqlrouter/datatypes.h"
-#include "mysqlrouter/routing.h"
-
-#include "mysqlrouter/plugin_config.h"
-#include "mysql/harness/plugin.h"
 #include "utils.h"
 
 #include <map>
@@ -60,18 +46,7 @@
    *
    * @param section from configuration file provided as ConfigSection
    */
-  RoutingPluginConfig(const mysql_harness::ConfigSection *section)
-      : BasePluginConfig(section),
-        destinations(get_option_destinations(section, "destinations")),
-        bind_port(get_option_tcp_port(section, "bind_port")),
-        bind_address(get_option_tcp_address(section, "bind_address", false, bind_port)),
-        connect_timeout(get_uint_option<uint16_t>(section, "connect_timeout", 1)),
-        mode(get_option_mode(section, "mode")),
-        max_connections(get_uint_option<uint16_t>(section, "max_connections", 1)),
-        max_connect_errors(get_uint_option<uint32_t>(section, "max_connect_errors", 1, UINT32_MAX)),
-        client_connect_timeout(get_uint_option<uint32_t>(section, "client_connect_timeout", 2, 31536000)),
-        net_buffer_length(get_uint_option<uint32_t>(section, "net_buffer_length", 1024, 1048576)) { }
->>>>>>> db41f650
+  RoutingPluginConfig(const mysql_harness::ConfigSection *section);
 
   std::string get_default(const std::string &option);
 
@@ -101,13 +76,8 @@
 protected:
 
 private:
-<<<<<<< HEAD
   routing::AccessMode get_option_mode(const mysql_harness::ConfigSection *section, const std::string &option);
   std::string get_option_destinations(const mysql_harness::ConfigSection *section, const std::string &option);
-=======
-  routing::AccessMode get_option_mode(const mysql_harness::ConfigSection *section, const string &option);
-  string get_option_destinations(const mysql_harness::ConfigSection *section, const string &option);
->>>>>>> db41f650
 };
 
 #endif // PLUGIN_CONFIG_ROUTING_INCLUDED