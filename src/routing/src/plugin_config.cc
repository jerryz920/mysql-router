/*
  Copyright (c) 2015, 2016, Oracle and/or its affiliates. All rights reserved.

  This program is free software; you can redistribute it and/or modify
  it under the terms of the GNU General Public License as published by
  the Free Software Foundation; version 2 of the License.

  This program is distributed in the hope that it will be useful,
  but WITHOUT ANY WARRANTY; without even the implied warranty of
  MERCHANTABILITY or FITNESS FOR A PARTICULAR PURPOSE.  See the
  GNU General Public License for more details.

  You should have received a copy of the GNU General Public License
  along with this program; if not, write to the Free Software
  Foundation, Inc., 51 Franklin St, Fifth Floor, Boston, MA  02110-1301  USA
*/

#include "plugin_config.h"
#include "mysql_routing.h"
#include "mysqlrouter/routing.h"
#include "mysqlrouter/fabric_cache.h"
#include "mysqlrouter/metadata_cache.h"

#include <algorithm>
#include <exception>
#include <vector>

#include "mysqlrouter/utils.h"

using std::invalid_argument;
using std::string;
using std::vector;
using mysqlrouter::URI;
using mysqlrouter::URIError;
<<<<<<< HEAD
using mysqlrouter::to_string;

//master:
/** @brief Constructor
 *
 * @param section from configuration file provided as ConfigSection
 */
RoutingPluginConfig::RoutingPluginConfig(const mysql_harness::ConfigSection *section)
    : BasePluginConfig(section),
      destinations(get_option_destinations(section, "destinations")),
      bind_port(get_option_tcp_port(section, "bind_port")),
      bind_address(get_option_tcp_address(section, "bind_address", false, bind_port)),
      named_socket(get_option_named_socket(section, "socket")),
      connect_timeout(get_uint_option<uint16_t>(section, "connect_timeout", 1)),
      mode(get_option_mode(section, "mode")),
      max_connections(get_uint_option<uint16_t>(section, "max_connections", 1)),
      max_connect_errors(get_uint_option<uint>(section, "max_connect_errors", 1, UINT32_MAX)),
      client_connect_timeout(get_uint_option<uint>(section, "client_connect_timeout", 2, 31536000)),
      net_buffer_length(get_uint_option<uint>(section, "net_buffer_length", 1024, 1048576)) {

  // either bind_address or socket needs to be set, or both
  if (!bind_address.port && !named_socket.is_set()) {
    throw invalid_argument("either bind_address or socket option needs to be supplied, or both");
  }
}

=======
>>>>>>> db41f650

string RoutingPluginConfig::get_default(const string &option) {

  const std::map<string, string> defaults{
      {"bind_address", to_string(routing::kDefaultBindAddress)},
      {"connect_timeout", to_string(routing::kDefaultDestinationConnectionTimeout)},
      {"max_connections", to_string(routing::kDefaultMaxConnections)},
      {"max_connect_errors", to_string(routing::kDefaultMaxConnectErrors)},
      {"client_connect_timeout", to_string(routing::kDefaultClientConnectTimeout)},
      {"net_buffer_length", to_string(routing::kDefaultNetBufferLength)},
  };

  auto it = defaults.find(option);
  if (it == defaults.end()) {
    return string();
  }
  return it->second;
}

bool RoutingPluginConfig::is_required(const string &option) {
  const vector<string> required{
      "mode",
      "destinations",
  };

  return std::find(required.begin(), required.end(), option) != required.end();
}

routing::AccessMode RoutingPluginConfig::get_option_mode(
    const mysql_harness::ConfigSection *section, const string &option) {
  string value;
  string valid;

  for (auto &it: routing::kAccessModeNames) {
    valid += it.first + ", ";
  }
  valid.erase(valid.size() - 2, 2);  // remove the extra ", "

  try {
    value = get_option_string(section, option);
    std::transform(value.begin(), value.end(), value.begin(), ::tolower);
  } catch (const invalid_argument) {
    throw invalid_argument(get_log_prefix(option) + " needs to be specified; valid are " + valid);
  }

  auto lookup = routing::kAccessModeNames.find(value);
  if (lookup == routing::kAccessModeNames.end()) {
    throw invalid_argument(get_log_prefix(option) + " is invalid; valid are " + valid + " (was '" + value + "')");
  }

  return lookup->second;
}

string RoutingPluginConfig::get_option_destinations(
    const mysql_harness::ConfigSection *section, const string &option) {
  bool required = is_required(option);
  string value;

  try {
    value = section->get(option);
  } catch (const mysql_harness::bad_option &exc) {
    if (required) {
      throw invalid_argument(get_log_prefix(option) + " is required");
    }
  }

  if (value.empty()) {
    if (required) {
      throw invalid_argument(get_log_prefix(option) + " is required and needs a value");
    }
    value = get_default(option);
  }

  try {
    auto uri = URI(value); // raises URIError when URI is invalid
    if (uri.scheme == "fabric+cache") {
      string fabric_cmd{uri.path.size() > 0 ? uri.path[0] : ""};
      std::transform(fabric_cmd.begin(), fabric_cmd.end(), fabric_cmd.begin(), ::tolower);
      if (fabric_cmd != "group") {
        throw invalid_argument(
            get_log_prefix(option) + " has an invalid Fabric command in URI; was '" + fabric_cmd + "'");
      }
    } else if (uri.scheme == "metadata-cache") {
    } else {
      throw invalid_argument(
          get_log_prefix(option) + " has an invalid URI scheme '" + uri.scheme + "' for URI " + value);
    }
    return value;
<<<<<<< HEAD
  } catch (URIError &) {
=======
  } catch (URIError) {
>>>>>>> db41f650
    char delimiter = ',';

    mysqlrouter::trim(value);
    if (value.back() == delimiter || value.front() == delimiter) {
      throw invalid_argument(get_log_prefix(option) +
                                 ": empty address found in destination list (was '" + value + "')");
    }

    std::stringstream ss(value);
    std::string part;
    std::pair<std::string, uint16_t> info;
    while (std::getline(ss, part, delimiter)) {
      mysqlrouter::trim(part);
      if (part.empty()) {
        throw invalid_argument(get_log_prefix(option) +
                                   ": empty address found in destination list (was '" + value + "')");
      }
      info = mysqlrouter::split_addr_port(part);
      if (info.second == 0) {
        info.second = 3306;
      }
      mysqlrouter::TCPAddress addr(info.first, info.second);
      if (!addr.is_valid()) {
        throw invalid_argument(get_log_prefix(option) + " has an invalid destination address '" + addr.str() + "'");
      }
    }

  }

  return value;
}<|MERGE_RESOLUTION|>--- conflicted
+++ resolved
@@ -32,7 +32,6 @@
 using std::vector;
 using mysqlrouter::URI;
 using mysqlrouter::URIError;
-<<<<<<< HEAD
 using mysqlrouter::to_string;
 
 //master:
@@ -59,8 +58,6 @@
   }
 }
 
-=======
->>>>>>> db41f650
 
 string RoutingPluginConfig::get_default(const string &option) {
 
@@ -94,10 +91,7 @@
   string value;
   string valid;
 
-  for (auto &it: routing::kAccessModeNames) {
-    valid += it.first + ", ";
-  }
-  valid.erase(valid.size() - 2, 2);  // remove the extra ", "
+  routing::get_access_mode_names(&valid);
 
   try {
     value = get_option_string(section, option);
@@ -106,12 +100,12 @@
     throw invalid_argument(get_log_prefix(option) + " needs to be specified; valid are " + valid);
   }
 
-  auto lookup = routing::kAccessModeNames.find(value);
-  if (lookup == routing::kAccessModeNames.end()) {
-    throw invalid_argument(get_log_prefix(option) + " is invalid; valid are " + valid + " (was '" + value + "')");
+  routing::AccessMode result = routing::get_access_mode(value);
+  if (result == routing::AccessMode::kUndefined) {
+    throw invalid_argument(get_log_prefix(option) + " is invalid; valid are " +
+                           valid + " (was '" + value + "')");
   }
-
-  return lookup->second;
+  return result;
 }
 
 string RoutingPluginConfig::get_option_destinations(
@@ -149,11 +143,7 @@
           get_log_prefix(option) + " has an invalid URI scheme '" + uri.scheme + "' for URI " + value);
     }
     return value;
-<<<<<<< HEAD
   } catch (URIError &) {
-=======
-  } catch (URIError) {
->>>>>>> db41f650
     char delimiter = ',';
 
     mysqlrouter::trim(value);
