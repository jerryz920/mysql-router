--- conflicted
+++ resolved
@@ -240,11 +240,7 @@
     // at this point, it does not matter whether client gets the error
     errno = 0;
     if (write(client, server_error.data(), server_error.size()) < 0) {
-<<<<<<< HEAD
       log_debug("[%s] write error: %s", name.c_str(), get_strerror(errno).c_str());
-=======
-      log_debug("[%s] write to client error: %s", name.c_str(), strerror(errno));
->>>>>>> f9a3b2b4
     }
     log_warning("Routing: %s (error %i)", os.str().c_str(), error);
 
