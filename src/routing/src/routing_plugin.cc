--- conflicted
+++ resolved
@@ -27,16 +27,12 @@
 #include <mutex>
 #include <vector>
 
-using std::string;
-<<<<<<< HEAD
+using mysql_harness::AppInfo;
+using mysql_harness::ConfigSection;
+using mysqlrouter::TCPAddress;
 using mysqlrouter::URI;
 using mysqlrouter::URIError;
-using mysqlrouter::TCPAddress;
-=======
-using mysql_harness::ConfigSection;
-using mysql_harness::AppInfo;
-using mysqlrouter::URIError;
->>>>>>> db41f650
+using std::string;
 
 const mysql_harness::AppInfo *g_app_info;
 static const string kSectionName = "routing";
@@ -128,11 +124,7 @@
                                         config.bind_address.str() + "'");
         }
         // Check ADDR_ANY binding on same port
-<<<<<<< HEAD
         else if (config_addr.addr == "0.0.0.0" || config_addr.addr == "::") {
-=======
-        if (config_addr.addr == "0.0.0.0" || config_addr.addr == "::") {
->>>>>>> db41f650
           found_addr = std::find_if(bind_addresses.begin(), bind_addresses.end(), [&config](TCPAddress &addr) {
             return config.bind_address.port == addr.port;
           });
@@ -174,11 +166,7 @@
   return 0;
 }
 
-<<<<<<< HEAD
-static void start(const mysql_harness::ConfigSection *section) {
-=======
 static void start(const ConfigSection *section) {
->>>>>>> db41f650
   string name;
   if (!section->key.empty()) {
     name = section->name + ":" + section->key;
@@ -189,17 +177,11 @@
   try {
     RoutingPluginConfig config(section);
     config.section_name = name;
-<<<<<<< HEAD
     MySQLRouting r(config.mode,                config.bind_address.port,
                    config.bind_address.addr,   config.named_socket,
                    name,                       config.max_connections,
                    config.connect_timeout,     config.max_connect_errors,
                    config.client_connect_timeout);
-=======
-    MySQLRouting r(config.mode, config.bind_address.port,
-                   config.bind_address.addr, name, config.max_connections, config.connect_timeout,
-                   config.max_connect_errors, config.client_connect_timeout);
->>>>>>> db41f650
     try {
       r.set_destinations_from_uri(URI(config.destinations));
     } catch (URIError) {
@@ -214,20 +196,6 @@
   }
 }
 
-<<<<<<< HEAD
-mysql_harness::Plugin harness_plugin_routing = {
-    mysql_harness::PLUGIN_ABI_VERSION,
-    mysql_harness::ARCHITECTURE_DESCRIPTOR,
-    "Routing MySQL connections between MySQL clients/connectors and servers",
-    VERSION_NUMBER(0, 0, 1),
-    sizeof(kRoutingRequires) / sizeof(*kRoutingRequires), kRoutingRequires, // Requires
-    0, nullptr,                                  // Conflicts
-    init,
-    nullptr,
-    start,                                       // start
-    nullptr                                      // stop
-};
-=======
 extern "C" {
   mysql_harness::Plugin ROUTING_API harness_plugin_routing = {
       mysql_harness::PLUGIN_ABI_VERSION,
@@ -241,5 +209,4 @@
       start,      // start
       nullptr     // stop
   };
-}
->>>>>>> db41f650
+}