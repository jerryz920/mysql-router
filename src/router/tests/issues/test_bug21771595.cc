/*
  Copyright (c) 2015, 2016, Oracle and/or its affiliates. All rights reserved.

  This program is free software; you can redistribute it and/or modify
  it under the terms of the GNU General Public License as published by
  the Free Software Foundation; version 2 of the License.

  This program is distributed in the hope that it will be useful,
  but WITHOUT ANY WARRANTY; without even the implied warranty of
  MERCHANTABILITY or FITNESS FOR A PARTICULAR PURPOSE.  See the
  GNU General Public License for more details.

  You should have received a copy of the GNU General Public License
  along with this program; if not, write to the Free Software
  Foundation, Inc., 51 Franklin St, Fifth Floor, Boston, MA  02110-1301  USA
*/

/**
 * BUG21771595 Exit application on configuration errors
 *
 */

#include "cmd_exec.h"
#include "gtest_consoleoutput.h"
#include "router_app.h"
#include "router_test_helpers.h"
#include "mysql/harness/config_parser.h"
#include "mysql/harness/plugin.h"

#include <fstream>
#include <memory>
#include <string>
#ifdef _WIN32
#include <WinSock2.h>
#endif
#include "gmock/gmock.h"

using std::string;
using ::testing::StrEq;
using ::testing::HasSubstr;
<<<<<<< HEAD
using mysql_harness::Path;
=======
>>>>>>> db41f650

string g_cwd;
Path g_origin;

class Bug21771595 : public ConsoleOutputTest {
protected:
  virtual void SetUp() {
    set_origin(g_origin);
    ConsoleOutputTest::SetUp();
    config_path.reset(new Path(g_cwd));
    config_path->append("Bug21771595.ini");

  }

  void reset_config() {
    std::ofstream ofs_config(config_path->str());
    if (ofs_config.good()) {
      ofs_config << "[DEFAULT]\n";
      ofs_config << "logging_folder =\n";
      ofs_config << "plugin_folder = " << plugin_dir->str() << "\n";
      ofs_config << "runtime_folder = " << stage_dir->str() << "\n";
      ofs_config << "config_folder = " << stage_dir->str() << "\n\n";
      ofs_config << "[logger]" << "\n\n";
      ofs_config.close();
    }
  }

  std::unique_ptr<Path> config_path;
};

TEST_F(Bug21771595, ExceptionRoutingInvalidTimeout) {
  reset_config();
  std::ofstream c(config_path->str(), std::fstream::app | std::fstream::out);
  c << "[routing]\nbind_address=127.0.0.1:7001\ndestinations=127.0.0.1:3306\nmode=read-only\n";
  c << "connect_timeout=0\n";
  c.close();

  MySQLRouter r(g_origin, {"-c", config_path->str()});
  try {
    r.start();
  } catch (const std::invalid_argument &exc) {
    ASSERT_THAT(exc.what(), StrEq(
      "option connect_timeout in [routing] needs value between 1 and 65535 inclusive, was '0'"));
  }
}

TEST_F(Bug21771595, ExceptionFabricCacheInvalidBindAddress) {
  reset_config();
  std::ofstream c(config_path->str(), std::fstream::app | std::fstream::out);
  c << "[fabric_cache]\naddress=127.0.0.1:99999\n\n";
  c.close();

  MySQLRouter r(g_origin, {"-c", config_path->str()});
  try {
    r.start();
  } catch (const std::invalid_argument &exc) {
    ASSERT_THAT(exc.what(), StrEq(
      "option address in [fabric_cache] is incorrect (invalid TCP port: impossible port number)"));
  }
}

TEST_F(Bug21771595, ExceptionMetadataCacheInvalidBindAddress) {
  reset_config();
  std::ofstream c(config_path->str(), std::fstream::app | std::fstream::out);
  c << "[metadata_cache]\nbootstrap_server_addresses=mysql://127.0.0.1:13000,mysql://127.0.0.1:99999\n\n";
  c.close();

  auto r = MySQLRouter(g_origin, {"-c", config_path->str()});
  try {
    r.start();
  } catch (const std::invalid_argument &exc) {
    ASSERT_THAT(exc.what(), StrEq(
      "option bootstrap_server_addresses in [metadata_cache] is incorrect (invalid TCP port: impossible port number)"));
  }
}

TEST_F(Bug21771595, AppExecRoutingInvalidTimeout) {
  reset_config();
  std::ofstream c(config_path->str(), std::fstream::app | std::fstream::out);
  c << "[routing]\nbind_address=127.0.0.1:7001\ndestinations=127.0.0.1:3306\nmode=read-only\n";
  c << "connect_timeout=0\n";
  c.close();
  string cmd = app_mysqlrouter->str() + " -c " + config_path->str();
  auto cmd_result = cmd_exec(cmd, true, "");

<<<<<<< HEAD
  ASSERT_EQ(cmd_result.exit_code, 1);
  ASSERT_THAT(cmd_result.output, HasSubstr(
    "Configuration error: option connect_timeout in [routing] needs value between 1 and 65535 inclusive, was '0'\n"));
=======
  ASSERT_EQ(1, cmd_result.exit_code);
  ASSERT_THAT(cmd_result.output, HasSubstr(
    "Configuration error: option connect_timeout in [routing] needs value between 1 and 65535 inclusive, was '0'"));
>>>>>>> db41f650
}

TEST_F(Bug21771595, AppExecFabricCacheInvalidBindAddress) {
  reset_config();
  std::ofstream c(config_path->str(), std::fstream::app | std::fstream::out);
  c << "[fabric_cache]\naddress=127.0.0.1:99999\n\n";
  c.close();
  string cmd = app_mysqlrouter->str() + " -c " + config_path->str();
  auto cmd_result = cmd_exec(cmd, true, "");

  ASSERT_EQ(cmd_result.exit_code, 1);
  ASSERT_THAT(cmd_result.output, HasSubstr(
<<<<<<< HEAD
  "Configuration error: option address in [fabric_cache] is incorrect (invalid TCP port: impossible port number)\n"));
=======
  "Configuration error: option address in [fabric_cache] is incorrect (invalid TCP port: impossible port number)"));
>>>>>>> db41f650
}

TEST_F(Bug21771595, AppExecMetadataCacheInvalidBindAddress) {
  reset_config();
  std::ofstream c(config_path->str(), std::fstream::app | std::fstream::out);
  c << "[metadata_cache]\nbootstrap_server_addresses=mysql://127.0.0.1:13000,mysql://127.0.0.1:99999\n\n";
  c.close();
  string cmd = app_mysqlrouter->str() + " -c " + config_path->str();
  auto cmd_result = cmd_exec(cmd, true);

  //ASSERT_EQ(cmd_result.exit_code, 1);
  ASSERT_THAT(cmd_result.output, HasSubstr(
  "option bootstrap_server_addresses in [metadata_cache] is incorrect (invalid url: invalid port: impossible port number)\n"));
}

int main(int argc, char *argv[]) {
  init_windows_sockets();
  g_origin = Path(argv[0]).dirname();
  g_cwd = Path(argv[0]).dirname().str();
  ::testing::InitGoogleTest(&argc, argv);
  return RUN_ALL_TESTS();
}<|MERGE_RESOLUTION|>--- conflicted
+++ resolved
@@ -38,10 +38,7 @@
 using std::string;
 using ::testing::StrEq;
 using ::testing::HasSubstr;
-<<<<<<< HEAD
 using mysql_harness::Path;
-=======
->>>>>>> db41f650
 
 string g_cwd;
 Path g_origin;
@@ -127,15 +124,9 @@
   string cmd = app_mysqlrouter->str() + " -c " + config_path->str();
   auto cmd_result = cmd_exec(cmd, true, "");
 
-<<<<<<< HEAD
-  ASSERT_EQ(cmd_result.exit_code, 1);
-  ASSERT_THAT(cmd_result.output, HasSubstr(
-    "Configuration error: option connect_timeout in [routing] needs value between 1 and 65535 inclusive, was '0'\n"));
-=======
   ASSERT_EQ(1, cmd_result.exit_code);
   ASSERT_THAT(cmd_result.output, HasSubstr(
     "Configuration error: option connect_timeout in [routing] needs value between 1 and 65535 inclusive, was '0'"));
->>>>>>> db41f650
 }
 
 TEST_F(Bug21771595, AppExecFabricCacheInvalidBindAddress) {
@@ -148,11 +139,7 @@
 
   ASSERT_EQ(cmd_result.exit_code, 1);
   ASSERT_THAT(cmd_result.output, HasSubstr(
-<<<<<<< HEAD
-  "Configuration error: option address in [fabric_cache] is incorrect (invalid TCP port: impossible port number)\n"));
-=======
   "Configuration error: option address in [fabric_cache] is incorrect (invalid TCP port: impossible port number)"));
->>>>>>> db41f650
 }
 
 TEST_F(Bug21771595, AppExecMetadataCacheInvalidBindAddress) {
