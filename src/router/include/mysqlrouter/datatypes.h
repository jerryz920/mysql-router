/*
  Copyright (c) 2015, 2016, Oracle and/or its affiliates. All rights reserved.

  This program is free software; you can redistribute it and/or modify
  it under the terms of the GNU General Public License as published by
  the Free Software Foundation; version 2 of the License.

  This program is distributed in the hope that it will be useful,
  but WITHOUT ANY WARRANTY; without even the implied warranty of
  MERCHANTABILITY or FITNESS FOR A PARTICULAR PURPOSE.  See the
  GNU General Public License for more details.

  You should have received a copy of the GNU General Public License
  along with this program; if not, write to the Free Software
  Foundation, Inc., 51 Franklin St, Fifth Floor, Boston, MA  02110-1301  USA
*/

#ifndef MYSQLROUTER_DATATYPES_INCLUDED
#define MYSQLROUTER_DATATYPES_INCLUDED

#include <cstdint>
#include <iostream>
#include <string>
#ifndef _WIN32
#  include <arpa/inet.h>
#endif

namespace mysqlrouter {

/** @brief Defines an IP address with port number  */
class TCPAddress {
public:
  enum class Family {
    UNKNOWN = 0,
    IPV4 = 1,
    IPV6 = 2,
    INVALID = 9,
  };

<<<<<<< HEAD
  TCPAddress(std::string address = "", uint32_t tcp_port = 0)
=======
  TCPAddress(string address = "", uint32_t tcp_port = 0)
>>>>>>> db41f650
      : addr(address), port(validate_port(tcp_port)), ip_family_(Family::UNKNOWN) {
    detect_family();
  }

  /** @brief Copy constructor */
  TCPAddress(const TCPAddress &other)
      : addr(other.addr), port(other.port), ip_family_(other.ip_family_) { }

  /** @brief Move constructor */
  TCPAddress(TCPAddress &&other)
      : addr(std::move(other.addr)), port(other.port), ip_family_(other.ip_family_) { }

  /** @brief Copy assignment */
  TCPAddress &operator=(const TCPAddress &other) {
    std::string *my_addr = const_cast<std::string *>(&this->addr);
    *my_addr = other.addr;
    uint16_t *my_port = const_cast<uint16_t *>(&this->port);
    *my_port = other.port;
    Family *my_family = const_cast<Family *>(&this->ip_family_);
    *my_family = other.ip_family_;
    return *this;
  }

  /** @brief Move assignment */
  TCPAddress &operator=(TCPAddress &&other) {
    std::string *my_addr = const_cast<std::string *>(&this->addr);
    *my_addr = other.addr;
    uint16_t *my_port = const_cast<uint16_t *>(&this->port);
    *my_port = other.port;
    Family *my_family = const_cast<Family *>(&this->ip_family_);
    *my_family = other.ip_family_;
    return *this;
  };

  /** @brief Returns the address as a string
   *
   * Returns the address as a string.
   *
   * @return instance of std::string
   */
  std::string str() const;

  /** @brief Compares two addresses for equality
   *
   */
  friend bool operator==(const TCPAddress &left, const TCPAddress &right) {
    return (left.addr == right.addr) && (left.port == right.port);
  }

  /** @brief Returns whether the TCPAddress is valid
   *
   * Returns whether the address and port are valid. This function also
   * detects the family when it was still Family::UNKNOWN.
   */
  bool is_valid() noexcept;

  /** @brief Returns whether the TCPAddress is IPv4
   *
   * Returns true when the address is IPv4; false
   * when it is IPv6.
   */
  bool is_ipv4();

  template<Family T>
  bool is_family() {
    if (ip_family_ == T) {
      return true;
    }
    return false;
  }

  /* @brief Returns the address family
   *
   * returns TCPAddress::Family
   */
  Family get_family() const noexcept {
    return ip_family_;
  }

  /** @brief Network name IP */
  const std::string addr;
  /** @brief TCP port */
  const uint16_t port;

private:
  /** @brief Initialize the address family */
  void detect_family() noexcept;

  /** @brief Validates the given port number */
  uint16_t validate_port(uint32_t tcp_port);

  /** @brief Address family for this IP Address */
  Family ip_family_;
};

} // namespace mysqlrouter

#endif // MYSQLROUTER_UTILS_INCLUDED<|MERGE_RESOLUTION|>--- conflicted
+++ resolved
@@ -37,11 +37,7 @@
     INVALID = 9,
   };
 
-<<<<<<< HEAD
   TCPAddress(std::string address = "", uint32_t tcp_port = 0)
-=======
-  TCPAddress(string address = "", uint32_t tcp_port = 0)
->>>>>>> db41f650
       : addr(address), port(validate_port(tcp_port)), ip_family_(Family::UNKNOWN) {
     detect_family();
   }
