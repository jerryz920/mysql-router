/*
  Copyright (c) 2015, 2016, Oracle and/or its affiliates. All rights reserved.

  This program is free software; you can redistribute it and/or modify
  it under the terms of the GNU General Public License as published by
  the Free Software Foundation; version 2 of the License.

  This program is distributed in the hope that it will be useful,
  but WITHOUT ANY WARRANTY; without even the implied warranty of
  MERCHANTABILITY or FITNESS FOR A PARTICULAR PURPOSE.  See the
  GNU General Public License for more details.

  You should have received a copy of the GNU General Public License
  along with this program; if not, write to the Free Software
  Foundation, Inc., 51 Franklin St, Fifth Floor, Boston, MA  02110-1301  USA
*/

#ifndef FABRIC_CACHE_PLUGIN_CONFIG_INCLUDED
#define FABRIC_CACHE_PLUGIN_CONFIG_INCLUDED

<<<<<<< HEAD
#include "config_parser.h"
#include "plugin.h"
#include "mysqlrouter/datatypes.h"
#include "mysqlrouter/fabric_cache.h"
#include "mysqlrouter/plugin_config.h"
=======
#include "mysqlrouter/fabric_cache.h"

#include <map>
#include <string>
#include <vector>

#include "mysql/harness/config_parser.h"
#include "mysql/harness/plugin.h"
#include <mysqlrouter/datatypes.h>
#include <mysqlrouter/plugin_config.h>
>>>>>>> db41f650

#include <string>

class FabricCachePluginConfig final : public mysqlrouter::BasePluginConfig {
public:
  /** @brief Constructor
   *
   * @param section from configuration file provided as ConfigSection
   */
  FabricCachePluginConfig(const mysql_harness::ConfigSection *section)
      : BasePluginConfig(section),
        address(get_option_tcp_address(section, "address", fabric_cache::kDefaultFabricPort)),
        user(get_option_string(section, "user")) { }

  std::string get_default(const std::string &option);
  bool is_required(const std::string &option);

  /** @brief MySQL Fabric host to connect with */
  const mysqlrouter::TCPAddress address;
  /** @brief User used for authenticating with MySQL Fabric */
  const std::string user;

private:
  /** @brief Gets a TCP address using the given option
   *
   * Gets a TCP address using the given option. The option value is
   * split in 2 giving the IP (or address) and the TCP Port. When
   * no TCP port was found in the address, the default_port value
   * will be used.
   *
   * Throws std::invalid_argument on errors.
   *
   * @param section Instance of ConfigSection
   * @param option Option name in section
   * @param default_port Use this port when none was provided
   * @return mysqlrouter::TCPAddress
   */
  mysqlrouter::TCPAddress get_option_tcp_address(const mysql_harness::ConfigSection *section,
<<<<<<< HEAD
                                                 const std::string &option,
=======
                                                 const string &option,
>>>>>>> db41f650
                                                 uint16_t default_port);
};

#endif // FABRIC_CACHE_PLUGIN_CONFIG_INCLUDED<|MERGE_RESOLUTION|>--- conflicted
+++ resolved
@@ -18,26 +18,15 @@
 #ifndef FABRIC_CACHE_PLUGIN_CONFIG_INCLUDED
 #define FABRIC_CACHE_PLUGIN_CONFIG_INCLUDED
 
-<<<<<<< HEAD
-#include "config_parser.h"
-#include "plugin.h"
+#include "mysql/harness/config_parser.h"
+#include "mysql/harness/plugin.h"
 #include "mysqlrouter/datatypes.h"
 #include "mysqlrouter/fabric_cache.h"
 #include "mysqlrouter/plugin_config.h"
-=======
-#include "mysqlrouter/fabric_cache.h"
 
 #include <map>
 #include <string>
 #include <vector>
-
-#include "mysql/harness/config_parser.h"
-#include "mysql/harness/plugin.h"
-#include <mysqlrouter/datatypes.h>
-#include <mysqlrouter/plugin_config.h>
->>>>>>> db41f650
-
-#include <string>
 
 class FabricCachePluginConfig final : public mysqlrouter::BasePluginConfig {
 public:
@@ -74,11 +63,7 @@
    * @return mysqlrouter::TCPAddress
    */
   mysqlrouter::TCPAddress get_option_tcp_address(const mysql_harness::ConfigSection *section,
-<<<<<<< HEAD
                                                  const std::string &option,
-=======
-                                                 const string &option,
->>>>>>> db41f650
                                                  uint16_t default_port);
 };
 
