/*
  Copyright (c) 2015, 2016, Oracle and/or its affiliates. All rights reserved.

  This program is free software; you can redistribute it and/or modify
  it under the terms of the GNU General Public License as published by
  the Free Software Foundation; version 2 of the License.

  This program is distributed in the hope that it will be useful,
  but WITHOUT ANY WARRANTY; without even the implied warranty of
  MERCHANTABILITY or FITNESS FOR A PARTICULAR PURPOSE.  See the
  GNU General Public License for more details.

  You should have received a copy of the GNU General Public License
  along with this program; if not, write to the Free Software
  Foundation, Inc., 51 Franklin St, Fifth Floor, Boston, MA  02110-1301  USA
*/


/**
 * @defgroup ConfigParser Configuration file parser
 *
 * @section Configuration file format
 *
 * The configuration parser parses traditional `.INI` files consisting
 * of sections and options with values but contain some additional
 * features to provide more flexible configuration of the harness.
 */

#include "config_parser.h"

#include "filesystem.h"
#include "utilities.h"

#include <algorithm>
#include <cassert>
#include <fstream>
#include <ios>
#include <sstream>
#include <stdexcept>
#include <string>

using std::ostringstream;
using std::shared_ptr;

namespace mysql_harness {

<<<<<<< HEAD
static bool isident(const char ch)
{
=======
static bool isident(const char ch) {
>>>>>>> db41f650
  return isalnum(ch) || ch == '_';
}

static void inplace_lower(std::string* str) {
  std::transform(str->begin(), str->end(), str->begin(), ::tolower);
}

static std::string lower(std::string str) {
  std::transform(str.begin(), str.end(), str.begin(), ::tolower);
  return str;
}

static void check_option(const std::string& str) {
  if (!all_of(str.begin(), str.end(), isident))
    throw bad_option("Not a legal option name: '" + str + "'");
}

ConfigSection::ConfigSection(const std::string& name_arg,
                             const std::string& key_arg,
                             const shared_ptr<const ConfigSection>& defaults)
  : name(name_arg), key(key_arg), defaults_(defaults) {}

ConfigSection::ConfigSection(const ConfigSection& other,
                             const shared_ptr<const ConfigSection>& defaults)
  : name(other.name), key(other.key), defaults_(defaults),
    options_(other.options_) {}

void ConfigSection::clear() {
  options_.clear();
}

void ConfigSection::update(const ConfigSection& other) {
#ifndef NDEBUG
  auto old_defaults = defaults_;
#endif

  if (other.name != name || other.key != key) {
    ostringstream buffer;
    buffer << "Trying to update section " << name << ":" << key
           << " using section " << other.name << ":" << other.key;
    throw bad_section(buffer.str());
  }

  for (auto& option : other.options_)
    options_[option.first] = option.second;

  assert(old_defaults == defaults_);
}

std::string
ConfigSection::do_replace(const std::string& value, int depth) const {
  std::string result;
  bool inside_braces = false;
  std::string::const_iterator mark = value.begin();

  // Simple hack to avoid infinite recursion because of
  // back-references.
  if (depth > kMaxInterpolationDepth)
    throw syntax_error("Max recursion depth for interpolation exceeded.");

  // Scan the string one character at a time and store the result of
  // substituting variable interpolations in the result variable.
  //
  // The scan keeps a mark iterator available that either point to the
  // beginning of the string, the last seen open brace, or just after
  // the last seen closing brace.
  //
  // At any point of the iteration, everything before the mark is
  // already in the result string, and everything at the mark and
  // later is not transfered to the result string.
  for (auto current = value.begin() ; current != value.end() ; ++current) {
    if (inside_braces && *current == '}') {
      // Inside braces and found the end brace.
      const std::string ident(mark + 1, current);
      auto loc = do_locate(ident);
      if (std::get<1>(loc))
        result.append(do_replace(std::get<0>(loc)->second, depth + 1));
      else
        result.append(mark, current + 1);
      mark = current + 1;
      inside_braces = false;
    } else if (*current == '{') {
      // Start a possible variable interpolation
      result.append(mark, current);
      mark = current;
      inside_braces = true;
    }
  }

  // Append any trailing content of the original string.
  result.append(mark, value.end());

  return result;
}

std::string ConfigSection::get(const std::string& option) const {
  check_option(option);
  auto result = do_locate(option);
  if (std::get<1>(result))
    return do_replace(std::get<0>(result)->second);
  throw bad_option("Value for '" + option + "' not found");
}

bool ConfigSection::has(const std::string& option) const {
  check_option(option);
  return std::get<1>(do_locate(option));
}

std::pair<ConfigSection::OptionMap::const_iterator, bool>
ConfigSection::do_locate(const std::string& option) const {
  auto it = options_.find(lower(option));
  if (it != options_.end())
    return {it, true};

  if (defaults_)
    return defaults_->do_locate(option);

  // We return a default constructed iterator: any iterator will do.
  return {OptionMap::const_iterator(), false};
}

void ConfigSection::set(const std::string& option, const std::string& value) {
  check_option(option);
  options_[lower(option)] = value;
}

void ConfigSection::add(const std::string& option, const std::string& value) {
  auto ret = options_.emplace(OptionMap::value_type(lower(option), value));
  if (!ret.second)
    throw bad_option("Option '" + option + "' already defined");
}

Config::Config(unsigned int flags)
  : defaults_(std::make_shared<ConfigSection>("default", "", nullptr)),
    flags_(flags) {}

void Config::copy_guts(const Config& source) {
  reserved_ = source.reserved_;
  flags_ = source.flags_;
}

bool Config::has(const std::string& section, const std::string& key) const {
  auto it = sections_.find(make_pair(section, key));
  return (it != sections_.end());
}

Config::ConstSectionList Config::get(const std::string& section) const {
  auto rng = find_range_first(sections_, section);
  if (distance(rng.first, rng.second) == 0)
    throw bad_section("Section name '" + section + "' does not exist");
  ConstSectionList result;
  for (auto&& iter = rng.first ; iter != rng.second ; ++iter)
    result.push_back(&iter->second);
  return result;
}

Config::SectionList Config::get(const std::string& section) {
  auto rng = find_range_first(sections_, section);
  if (distance(rng.first, rng.second) == 0)
    throw bad_section("Section name '" + section + "' does not exist");
  SectionList result;
  for (auto&& iter = rng.first ; iter != rng.second ; ++iter)
    result.push_back(&iter->second);
  return result;
}

ConfigSection&
Config::get(const std::string& section, const std::string& key) {
  // Check if we allow keys and throw an error if keys are not
  // allowed.
  if (!(flags_ & allow_keys))
    throw bad_section("Key '" + key + "' used but keys are not allowed");

  SectionMap::iterator sec = sections_.find(make_pair(section, key));
  if (sec == sections_.end())
    throw bad_section("Section '" + section + "' with key '" + key
                      + "' does not exist");
  return sec->second;
}

const ConfigSection&
Config::get(const std::string& section, const std::string& key) const {
  return const_cast<Config*>(this)->get(section, key);
}

std::string Config::get_default(const std::string& option) const {
  return defaults_->get(option);
}

bool Config::has_default(const std::string& option) const {
  return defaults_->has(option);
}

void Config::set_default(const std::string& option, const std::string& value) {
  defaults_->set(option, value);
}

bool Config::is_reserved(const std::string& word) const {
  auto match = [this, &word](const std::string& pattern) {
    return matches_glob(word, pattern);
  };

  auto it = find_if(reserved_.begin(), reserved_.end(), match);
  return (it != reserved_.end());
}

ConfigSection&
Config::add(const std::string& section, const std::string& key) {
  if (is_reserved(section))
    throw syntax_error("Section name '" + section + "' is reserved");

  ConfigSection cnfsec(section, key, defaults_);
  auto result = sections_.emplace(make_pair(section, key), std::move(cnfsec));
  if (!result.second) {
    ostringstream buffer;
    if (key.empty())
      buffer << "Section '" << section << "' given more than once. "
             << "Please use keys to give multiple sections. "
             << "For example '" << section << ":one' and '"
             << section << ":two' to give two sections for plugin '"
             << section << "'";
    else
      buffer << "Section '" << section << ":" << key << "' already exists";
    throw bad_section(buffer.str());
  }

  // Return reference to the newly inserted section.
  return result.first->second;
}

void Config::read(const Path& path) {
  if (path.is_directory()) {
    read(path, Config::DEFAULT_PATTERN);
  } else if (path.is_regular()) {
    Config new_config;
    new_config.copy_guts(*this);
    new_config.do_read_file(path);
    update(new_config);
  } else {
    ostringstream buffer;
    buffer << "Path '" << path << "' ";
    if (path.type() == Path::FileType::FILE_NOT_FOUND)
      buffer << "does not exist";
    else
      buffer << "is not a directory or a file";
    throw std::runtime_error(buffer.str());
  }
}

void Config::read(const Path& path, const std::string& pattern) {
  Directory dir(path);
  Config new_config;
  new_config.copy_guts(*this);
  for (auto&& iter = dir.glob(pattern) ; iter != dir.end() ; ++iter) {
    Path entry(*iter);
    if (entry.is_regular())
      new_config.do_read_file(entry);
  }
  update(new_config);
}

void Config::read(std::istream& input) {
  do_read_stream(input);
}


void Config::do_read_file(const Path& path) {
  std::ifstream ifs(path.c_str(), std::ifstream::in);
  if (ifs.fail()) {
    ostringstream buffer;
    buffer << "Unable to file " << path << " for reading";
    throw std::runtime_error(buffer.str());
  }
  do_read_stream(ifs);
}

void Config::do_read_stream(std::istream& input) {
  ConfigSection *current = NULL;
  std::string line;
<<<<<<< HEAD
  while (getline(input, line))
  {
    strip(line);
=======
  while (getline(input, line)) {
    strip(&line);
>>>>>>> db41f650

    // Skip empty lines and comment lines.
    if (line.size() == 0 || line[0] == '#' || line[0] == ';')
      continue;

    // Check for section start and parse it if so.
    if (line[0] == '[') {
      // Check that it is only allowed characters
      if (line.back() != ']') {
        std::string message("Malformed section header: '" + line + "'");
        throw syntax_error(message);
      }

      // Remove leading and trailing brackets
      line.erase(0, 1);
      line.erase(line.size() - 1);

      // Extract the key, if configured to allow keys. Otherwise, the
      // key will be the empty string and the section name is all
      // within the brackets.
      std::string section_name(line);
      std::string section_key;
      if (flags_ & allow_keys) {
        // Split line at first colon
        auto pos = line.find_last_of(':');
        if (pos != std::string::npos) {
          section_key = std::string(line, pos + 1);

          // Check that the section key is correct
          if (section_key.size() == 0 ||
              !std::all_of(section_key.begin(), section_key.end(), isident)) {
            std::string message("Invalid section key '" + section_key + "'");
            throw syntax_error(message);
          }

          section_name.erase(pos);
        }
      }

      // Check that the section name consists of allowable characters only
      if (!std::all_of(section_name.begin(), section_name.end(), isident)) {
        std::string message("Invalid section name '" + section_name + "'");
        if (!(flags_ & allow_keys) &&
            line.find_last_of(':') != std::string::npos) {
          message += " (keys not configured)";
        }
        throw syntax_error(message);
      }

      // Section names are always stored in lowercase and we do not
      // distinguish between sections in lower and upper case.
      inplace_lower(&section_name);

      // If there is a key, check that it is not on the default section
      if (allow_keys && section_name == "default" && !section_key.empty())
        throw syntax_error("Key not allowed on DEFAULT section");

      if (section_name == "default")
        current = defaults_.get();
      else
        current = &add(section_name, section_key);
    } else {  // if (line[0] != '[')
      if (current == NULL)
        throw syntax_error("Option line before start of section");
      // Got option line
      std::string::size_type pos = line.find_first_of(":=");
      if (pos == std::string::npos)
        throw syntax_error("Malformed option line: '" + line + "'");
      std::string option(line, 0, pos);
      strip(&option);
      std::string value(line, pos + 1);
      strip(&value);

      // Check that the section name consists of allowable characters only
      if (!std::all_of(option.begin(), option.end(), isident))
        throw syntax_error("Invalid option name '" + option + "'");

      current->add(option, value);
    }
  }

  if (line.size() > 0)
    throw syntax_error("Unterminated last line");
}


bool Config::empty() const {
  return sections_.empty();
}

void Config::clear() {
  defaults_->clear();
  sections_.clear();
}

void Config::update(const Config& other) {
  // Pre-condition is that the default section pointers before the
  // update all refer to the default section for this configuration
  // instance.
  assert(std::all_of(sections_.cbegin(), sections_.cend(),
                     [this](const SectionMap::value_type& val) -> bool {
                       return val.second.assert_default(defaults_.get());
                     }));

  for (const auto& section : other.sections_) {
    const SectionKey& key = section.first;
    SectionMap::iterator iter = sections_.find(key);
    if (iter == sections_.end())
      sections_.emplace(key, ConfigSection(section.second, defaults_));
    else
      iter->second.update(section.second);
  }

  defaults_->update(*other.defaults_.get());

  // Post-condition is that the default section pointers after the
  // update all refer to the default section for this configuration
  // instance.
#ifndef NDEBUG
  auto check = [this](const SectionMap::value_type& val) -> bool {
    return val.second.assert_default(defaults_.get());
  };
#endif
  assert(std::all_of(sections_.cbegin(), sections_.cend(), check));
}

Config::ConstSectionList Config::sections() const {
  decltype(sections()) result;
  for (auto& section : sections_)
    result.push_back(&section.second);
  return result;
}

}<|MERGE_RESOLUTION|>--- conflicted
+++ resolved
@@ -44,12 +44,7 @@
 
 namespace mysql_harness {
 
-<<<<<<< HEAD
-static bool isident(const char ch)
-{
-=======
 static bool isident(const char ch) {
->>>>>>> db41f650
   return isalnum(ch) || ch == '_';
 }
 
@@ -329,14 +324,8 @@
 void Config::do_read_stream(std::istream& input) {
   ConfigSection *current = NULL;
   std::string line;
-<<<<<<< HEAD
-  while (getline(input, line))
-  {
-    strip(line);
-=======
   while (getline(input, line)) {
     strip(&line);
->>>>>>> db41f650
 
     // Skip empty lines and comment lines.
     if (line.size() == 0 || line[0] == '#' || line[0] == ';')
