--- conflicted
+++ resolved
@@ -103,7 +103,6 @@
     Sleep(1000);
 #endif
   }
-<<<<<<< HEAD
 }
 
 Plugin example_plugin = {
@@ -119,7 +118,4 @@
   deinit,   // deinit
   start,    // start
   nullptr,  // stop
-};
-=======
-}
->>>>>>> db41f650
+};