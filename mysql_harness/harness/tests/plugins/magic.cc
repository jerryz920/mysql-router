/*
  Copyright (c) 2015, 2016, Oracle and/or its affiliates. All rights reserved.

  This program is free software; you can redistribute it and/or modify
  it under the terms of the GNU General Public License as published by
  the Free Software Foundation; version 2 of the License.

  This program is distributed in the hope that it will be useful,
  but WITHOUT ANY WARRANTY; without even the implied warranty of
  MERCHANTABILITY or FITNESS FOR A PARTICULAR PURPOSE.  See the
  GNU General Public License for more details.

  You should have received a copy of the GNU General Public License
  along with this program; if not, write to the Free Software
  Foundation, Inc., 51 Franklin St, Fifth Floor, Boston, MA  02110-1301  USA
*/

#include "magic.h"

<<<<<<< HEAD
#include "plugin.h"
#include "logger.h"
#include "config_parser.h"
=======
#include "mysql/harness/config_parser.h"
#include "mysql/harness/logger.h"
#include "mysql/harness/plugin.h"
>>>>>>> db41f650

#include <cstdlib>
#include <iostream>

using mysql_harness::ARCHITECTURE_DESCRIPTOR;
using mysql_harness::AppInfo;
using mysql_harness::ConfigSection;
using mysql_harness::PLUGIN_ABI_VERSION;
using mysql_harness::Plugin;

<<<<<<< HEAD
=======
#if defined(_MSC_VER) && defined(magic_EXPORTS)
/* We are building this library */
#  define MAGIC_API __declspec(dllexport)
#else
#  define MAGIC_API
#endif

>>>>>>> db41f650
const AppInfo* g_info;
const ConfigSection* g_section;

static int init(const AppInfo* info) {
  g_info = info;
  return 0;
}

extern "C" void MAGIC_API do_magic() {
  auto&& section = g_info->config->get("magic", "");
  auto&& message = section.get("message");
  log_info("%s", message.c_str());
}

static void start(const ConfigSection* section) {
  if (section->get("suki") == "bad")
    throw bad_suki("The suki was bad, please throw away");
}

<<<<<<< HEAD
Plugin harness_plugin_magic = {
=======
extern "C" {
  Plugin MAGIC_API magic = {
>>>>>>> db41f650
  PLUGIN_ABI_VERSION,
  ARCHITECTURE_DESCRIPTOR,
  "A magic plugin",
  VERSION_NUMBER(1, 2, 3),
  0,
  nullptr,
  0,
  nullptr,
  init,
  nullptr,  // deinit
  start,    // start
  nullptr,  // stop
<<<<<<< HEAD
};
=======
};
}
>>>>>>> db41f650
<|MERGE_RESOLUTION|>--- conflicted
+++ resolved
@@ -17,15 +17,9 @@
 
 #include "magic.h"
 
-<<<<<<< HEAD
-#include "plugin.h"
-#include "logger.h"
-#include "config_parser.h"
-=======
 #include "mysql/harness/config_parser.h"
 #include "mysql/harness/logger.h"
 #include "mysql/harness/plugin.h"
->>>>>>> db41f650
 
 #include <cstdlib>
 #include <iostream>
@@ -36,8 +30,6 @@
 using mysql_harness::PLUGIN_ABI_VERSION;
 using mysql_harness::Plugin;
 
-<<<<<<< HEAD
-=======
 #if defined(_MSC_VER) && defined(magic_EXPORTS)
 /* We are building this library */
 #  define MAGIC_API __declspec(dllexport)
@@ -45,7 +37,6 @@
 #  define MAGIC_API
 #endif
 
->>>>>>> db41f650
 const AppInfo* g_info;
 const ConfigSection* g_section;
 
@@ -65,27 +56,19 @@
     throw bad_suki("The suki was bad, please throw away");
 }
 
-<<<<<<< HEAD
-Plugin harness_plugin_magic = {
-=======
 extern "C" {
   Plugin MAGIC_API magic = {
->>>>>>> db41f650
-  PLUGIN_ABI_VERSION,
-  ARCHITECTURE_DESCRIPTOR,
-  "A magic plugin",
-  VERSION_NUMBER(1, 2, 3),
-  0,
-  nullptr,
-  0,
-  nullptr,
-  init,
-  nullptr,  // deinit
-  start,    // start
-  nullptr,  // stop
-<<<<<<< HEAD
-};
-=======
-};
-}
->>>>>>> db41f650
+    PLUGIN_ABI_VERSION,
+    ARCHITECTURE_DESCRIPTOR,
+    "A magic plugin",
+    VERSION_NUMBER(1, 2, 3),
+    0,
+    nullptr,
+    0,
+    nullptr,
+    init,
+    nullptr,  // deinit
+    start,    // start
+    nullptr,  // stop
+  };
+}