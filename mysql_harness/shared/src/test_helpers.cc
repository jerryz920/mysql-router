--- conflicted
+++ resolved
@@ -23,15 +23,10 @@
 AssertLoaderSectionAvailable(const char *loader_expr,
                              const char *section_expr,
                              mysql_harness::Loader* loader,
-<<<<<<< HEAD
-                             const std::string& section_name)
-{
-=======
                              const std::string& section_name) {
   using std::pair;
   using std::string;
 
->>>>>>> db41f650
   auto lst = loader->available();
   auto match_example = [&section_name](const pair<string, string>& elem){
     return elem.first == section_name;
